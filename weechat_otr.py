--- conflicted
+++ resolved
@@ -360,17 +360,10 @@
             # unencrypted => encrypted
             trust = self.getCurrentTrust()
 
-<<<<<<< HEAD
-            # disable logging before any proof of OTR activity
-            # is generated. This is necessary when the session is started
-            # automatically, and not by /otr start
-            self.previous_logvalue = self.disable_logging()
-=======
             # Disable logging before any proof of OTR activity is generated.
             # This is necessary when the session is started automatically, and
             # not by /otr start.
             self.previous_log_level = self.disable_logging()
->>>>>>> db98e82f
 
             if trust is None:
                 fpr = str(self.getCurrentKey())
@@ -390,14 +383,8 @@
             self.print_buffer('Private conversation ended.')
 
             # If we altered the logging value, restore it.
-<<<<<<< HEAD
-            if self.previous_logvalue is not -1:
-                    self.restore_logging(self.previous_logvalue)
-
-=======
             if self.previous_log_level is not None:
                 self.restore_logging(self.previous_log_level)
->>>>>>> db98e82f
 
         super(IrcContext, self).setState(newstate)
 
@@ -544,55 +531,6 @@
         return result
 
     def disable_logging(self):
-<<<<<<< HEAD
-        """Return the previous logger level, set the buffer logger level to
-        0. If it was already 0, return -1."""
-
-        try:
-            self.previous_logvalue
-        # if previous_logvalue has NOT been previously set, return the value we
-        # detect now.
-        except AttributeError:
-
-            infolist = weechat.infolist_get('logger_buffer', '', '')
-
-            buf = self.buffer()
-            previous_loglevel = -1
-
-            while weechat.infolist_next(infolist):
-                if weechat.infolist_pointer(infolist, 'buffer') == buf:
-                    previous_loglevel = weechat.infolist_integer(infolist, 'log_level')
-                    if previous_loglevel is not 0:
-                        weechat.command(buf, '/mute logger set 0')
-                        self.print_buffer('Logs have been temporarily disabled for the session. They will be restored upon finishing the OTR session.')
-                        break
-
-            weechat.infolist_free(infolist)
-            return previous_loglevel
-
-        # if previous_logvalue WAS already set, it means we already altered it
-        # and that we just detected an already modified logging level,
-        # thus we return the pre-existing value so it doesn't get lost, and we
-        # can restore it later.
-        else:
-            return self.previous_logvalue
-
-
-    def restore_logging(self, previous_loglevel):
-        """Restore the log level of the buffer."""
-
-        buf = self.buffer()
-
-        if (previous_loglevel > 0) and (previous_loglevel < 10):
-            self.print_buffer('Restoring buffer logging value to: %s' %previous_loglevel)
-            weechat.command(buf, '/mute logger set %s' %previous_loglevel)
-            del self.previous_logvalue
-            return True
-        del self.previous_logvalue
-        return False
-
-
-=======
         """Return the previous logger level and set the buffer logger level
         to 0. If it was already 0, return None."""
         # If previous_log_level has not been previously set, return the level
@@ -634,7 +572,6 @@
             weechat.command(buf, '/mute logger set %s' % previous_log_level)
 
         del self.previous_log_level
->>>>>>> db98e82f
 
 class IrcOtrAccount(potr.context.Account):
     """Account class for OTR over IRC."""
@@ -857,14 +794,9 @@
             # We need to wall disable_logging() here so that no OTR-related
             # buffer messages get logged at any point. disable_logging() will
             # be called again when effectively switching to encrypted, but
-<<<<<<< HEAD
-            # the previous_logvalue we set here will be preserved for later restoring.
-            context.previous_logvalue = context.disable_logging()
-=======
             # the previous_log_level we set here will be preserved for later
             # restoring.
             context.previous_log_level = context.disable_logging()
->>>>>>> db98e82f
 
             context.print_buffer('Sending OTR query...')
             context.print_buffer(
